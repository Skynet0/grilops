{
  "nbformat": 4,
  "nbformat_minor": 0,
  "metadata": {
    "colab": {
      "name": "irregular grid revised grilops tutorial.ipynb",
      "provenance": [],
      "collapsed_sections": [],
      "include_colab_link": true
    },
    "kernelspec": {
      "name": "python3",
      "display_name": "Python 3"
    }
  },
  "cells": [
    {
      "cell_type": "markdown",
      "metadata": {
        "id": "view-in-github",
        "colab_type": "text"
      },
      "source": [
        "<a href=\"https://colab.research.google.com/github/obijywk/grilops/blob/master/examples/tutorial.ipynb\" target=\"_parent\"><img src=\"https://colab.research.google.com/assets/colab-badge.svg\" alt=\"Open In Colab\"/></a>"
      ]
    },
    {
      "cell_type": "markdown",
      "metadata": {
        "id": "0rCc6F-sMZAb",
        "colab_type": "text"
      },
      "source": [
        "# grilops tutorial\n",
        "\n",
        "This notebook will step through how to solve some logic puzzles using grilops and z3."
      ]
    },
    {
      "cell_type": "markdown",
      "metadata": {
        "id": "yvkt2aJRPWSI",
        "colab_type": "text"
      },
      "source": [
        "## Setup\n",
        "\n",
        "First, we'll need to make sure the `grilops` package is installed. This will also install the `z3-solver` package if needed (as it is a dependency of `grilops`)."
      ]
    },
    {
      "cell_type": "code",
      "metadata": {
        "id": "C7EqWodrMEbv",
        "colab_type": "code",
        "outputId": "ae12e38c-4b37-4c28-e1b9-159dfc1aa256",
        "colab": {
          "base_uri": "https://localhost:8080/",
          "height": 163
        }
      },
      "source": [
        "import sys\n",
        "!{sys.executable} -m pip install grilops"
      ],
      "execution_count": 1,
      "outputs": [
        {
          "output_type": "stream",
          "text": [
            "Collecting grilops\n",
            "  Downloading https://files.pythonhosted.org/packages/e0/1d/08c16351b506e7f19f195db1fe7ed31ab44542fc0656e0a3a9adfb715192/grilops-0.6.0-py3-none-any.whl\n",
            "Collecting z3-solver\n",
            "\u001b[?25l  Downloading https://files.pythonhosted.org/packages/a3/75/3a1d4c044082baf017e08df32c39974ec34fcfa068b6a7b0cd4bfbf1ccfb/z3_solver-4.8.7.0-py2.py3-none-manylinux1_x86_64.whl (19.3MB)\n",
            "\u001b[K     |████████████████████████████████| 19.3MB 83.9MB/s \n",
            "\u001b[?25hInstalling collected packages: z3-solver, grilops\n",
            "Successfully installed grilops-0.6.0 z3-solver-4.8.7.0\n"
          ],
          "name": "stdout"
        }
      ]
    },
    {
      "cell_type": "markdown",
      "metadata": {
        "id": "Ug_AxgUpNEaE",
        "colab_type": "text"
      },
      "source": [
        "Next, we'll import the `grilops` module, the `grilops.Point` class, and everything from the `z3` module (some consider wildcard imports to be an [anti-pattern](https://docs.quantifiedcode.com/python-anti-patterns/maintainability/from_module_import_all_used.html) in Python, but doing this is convenient for the purposes of this tutorial)."
      ]
    },
    {
      "cell_type": "code",
      "metadata": {
        "id": "ip-KqDuLN-kO",
        "colab_type": "code",
        "colab": {}
      },
      "source": [
        "import grilops\n",
<<<<<<< HEAD
        "from grilops import Point\n",
=======
        "from grilopos.geometry import Point\n",
>>>>>>> 5af57bd2
        "from z3 import *"
      ],
      "execution_count": 0,
      "outputs": []
    },
    {
      "cell_type": "markdown",
      "metadata": {
        "id": "uWj7Rim1OUlN",
        "colab_type": "text"
      },
      "source": [
        "Now we can move on to solving some puzzles!"
      ]
    },
    {
      "cell_type": "markdown",
      "metadata": {
        "id": "kHzv1IIFOZtt",
        "colab_type": "text"
      },
      "source": [
        "## Sudoku\n",
        "\n",
        "[Sudoku](https://en.wikipedia.org/wiki/Sudoku) is a good puzzle to start with, because it's well-known, and is relatively simple to model.\n",
        "\n",
        "We'll start by creating a list of lists containing the pre-filled numbers given in the puzzle. We'll use the givens from the example puzzle from Wikipedia. We'll use a 0 to represent a cell for which we don't have a given value."
      ]
    },
    {
      "cell_type": "code",
      "metadata": {
        "id": "zc6hvxWYPGcW",
        "colab_type": "code",
        "colab": {}
      },
      "source": [
        "  givens = [\n",
        "    [5, 3, 0, 0, 7, 0, 0, 0, 0],\n",
        "    [6, 0, 0, 1, 9, 5, 0, 0, 0],\n",
        "    [0, 9, 8, 0, 0, 0, 0, 6, 0],\n",
        "    [8, 0, 0, 0, 6, 0, 0, 0, 3],\n",
        "    [4, 0, 0, 8, 0, 3, 0, 0, 1],\n",
        "    [7, 0, 0, 0, 2, 0, 0, 0, 6],\n",
        "    [0, 6, 0, 0, 0, 0, 2, 8, 0],\n",
        "    [0, 0, 0, 4, 1, 9, 0, 0, 5],\n",
        "    [0, 0, 0, 0, 8, 0, 0, 7, 9],\n",
        "  ]"
      ],
      "execution_count": 0,
      "outputs": []
    },
    {
      "cell_type": "markdown",
      "metadata": {
        "id": "TjHEfPZUP7nx",
        "colab_type": "text"
      },
      "source": [
        "Now let's create a grilops `SymbolSet` to model the marks that we can fill into the grid (in this case, the digits 1 through 9), and a 9x9 grilops `SymbolGrid` to model the grid itself. See the grilops [Symbols](https://obijywk.github.io/grilops/symbols/) and [Grids](https://obijywk.github.io/grilops/grids/) documentation to learn more about these objects."
      ]
    },
    {
      "cell_type": "code",
      "metadata": {
        "id": "tF2EWWkGQYrh",
        "colab_type": "code",
        "colab": {}
      },
      "source": [
        "sym = grilops.make_number_range_symbol_set(1, 9)\n",
        "locations = grilops.geometry.get_square_locations(9)\n",
        "sg = grilops.SymbolGrid(locations, sym)"
      ],
      "execution_count": 0,
      "outputs": []
    },
    {
      "cell_type": "markdown",
      "metadata": {
        "id": "yXU7J6lJQqti",
        "colab_type": "text"
      },
      "source": [
        "Our next step will be to enter our given numbers into the grid. We'll do this by looping over all of the positions in the grid, and constraining the grid to contain the given number at that position whenever it is not 0."
      ]
    },
    {
      "cell_type": "code",
      "metadata": {
        "id": "-4PdcowGRFIj",
        "colab_type": "code",
        "colab": {}
      },
      "source": [
        "for y, x in locations:\n",
        "  given = givens[y][x]\n",
        "  if given != 0:\n",
        "    sg.solver.add(sg.cell_is(Point(y, x), given))"
      ],
      "execution_count": 0,
      "outputs": []
    },
    {
      "cell_type": "markdown",
      "metadata": {
        "id": "7ViKi702RVP8",
        "colab_type": "text"
      },
      "source": [
        "When the `SymbolGrid` was constructed, it created a z3 [`Solver`](https://z3prover.github.io/api/html/classz3py_1_1_solver.html) object, accessible via its `solver` attribute. We'll use this solver to add all of our puzzle-specific constraints, and ultimately to solve the puzzle.\n",
        "\n",
        "The `SymbolGrid.cell_is` method returns a constraint requiring that a cell at a given position in the grid contains a given symbol. Notice that the y (vertical) coordinate comes before the x (horizontal) coordinate; this matches the order we used to define our grid of givens, and is a convention used throughout grilops.\n",
        "\n",
        "Next, let's add the defining constraints of Sudoku: each row, column, and 3x3 subgrid may only contain each digit one time. We'll use the z3 `Distinct` operator to express this."
      ]
    },
    {
      "cell_type": "code",
      "metadata": {
        "id": "yZOylhh1USUy",
        "colab_type": "code",
        "colab": {}
      },
      "source": [
        "rows = [[sg.grid[Point(y, x)] for x in range(9)] for y in range(9)]\n",
        "for row in rows:\n",
        "  sg.solver.add(Distinct(*row))\n",
        "\n",
        "columns = [[sg.grid[Point(y, x)] for y in range(9)] for x in range(9)]\n",
        "for column in columns:\n",
        "  sg.solver.add(Distinct(*column))\n",
        "\n",
        "for subgrid_index in range(9):\n",
        "  top = (subgrid_index // 3) * 3\n",
        "  left = (subgrid_index % 3) * 3\n",
        "  cells = [sg.grid[Point(y, x)] for y in range(top, top + 3) for x in range(left, left + 3)]\n",
        "  sg.solver.add(Distinct(*cells))"
      ],
      "execution_count": 0,
      "outputs": []
    },
    {
      "cell_type": "markdown",
      "metadata": {
        "id": "HwvCshVRWNqP",
        "colab_type": "text"
      },
      "source": [
        "Okay, we've added all of the constraints needed to model a Sudoku puzzle. Now let's try to solve it!"
      ]
    },
    {
      "cell_type": "code",
      "metadata": {
        "id": "ddHchSRgWdTA",
        "colab_type": "code",
        "outputId": "0616edfe-4b31-4c02-dc53-5dda4c7ba87f",
        "colab": {
          "base_uri": "https://localhost:8080/",
          "height": 35
        }
      },
      "source": [
        "sg.solve()"
      ],
      "execution_count": 7,
      "outputs": [
        {
          "output_type": "execute_result",
          "data": {
            "text/plain": [
              "True"
            ]
          },
          "metadata": {
            "tags": []
          },
          "execution_count": 7
        }
      ]
    },
    {
      "cell_type": "markdown",
      "metadata": {
        "id": "r_B0tVjPXh8h",
        "colab_type": "text"
      },
      "source": [
        "`True` means we found a solution! Let's see what it is."
      ]
    },
    {
      "cell_type": "code",
      "metadata": {
        "id": "Bd6YIhcnWfJw",
        "colab_type": "code",
        "outputId": "76cce04a-cc6e-419f-e689-6c6fdce44e1b",
        "colab": {
          "base_uri": "https://localhost:8080/",
          "height": 179
        }
      },
      "source": [
        "sg.print()"
      ],
      "execution_count": 8,
      "outputs": [
        {
          "output_type": "stream",
          "text": [
            "534678912\n",
            "672195348\n",
            "198342567\n",
            "859761423\n",
            "426853791\n",
            "713924856\n",
            "961537284\n",
            "287419635\n",
            "345286179\n"
          ],
          "name": "stdout"
        }
      ]
    },
    {
      "cell_type": "markdown",
      "metadata": {
        "id": "3vm7aOhSXw-5",
        "colab_type": "text"
      },
      "source": [
        "Looks good!\n",
        "\n",
        "Let's check to see if there are any other possible solutions to this puzzle."
      ]
    },
    {
      "cell_type": "code",
      "metadata": {
        "id": "tmpMx7KAYGuq",
        "colab_type": "code",
        "outputId": "94c91e8e-26a2-43ff-948b-3d4a0d899aa5",
        "colab": {
          "base_uri": "https://localhost:8080/",
          "height": 35
        }
      },
      "source": [
        "sg.is_unique()"
      ],
      "execution_count": 9,
      "outputs": [
        {
          "output_type": "execute_result",
          "data": {
            "text/plain": [
              "True"
            ]
          },
          "metadata": {
            "tags": []
          },
          "execution_count": 9
        }
      ]
    },
    {
      "cell_type": "markdown",
      "metadata": {
        "id": "nWKChss4YK_r",
        "colab_type": "text"
      },
      "source": [
        "This solution is unique. If it had turned out not to be unique (if there were an alternate solution) we could now call `sg.print()` again to see the alternate solution."
      ]
    },
    {
      "cell_type": "markdown",
      "metadata": {
        "id": "KSO3ZrkvZSor",
        "colab_type": "text"
      },
      "source": [
        "## Fillomino\n",
        "\n",
        "Let's try a [Fillomino](https://en.wikipedia.org/wiki/Fillomino) puzzle now. This example will demonstrate the use of the grilops [`RegionConstrainer`](https://obijywk.github.io/grilops/regions/) to divide the grid into orthogonally contiguous regions of cells (polyominoes).\n",
        "\n",
        "We'll start by creating a list of lists of the given region sizes, using 0 to indicate a cell that does not contain a given value."
      ]
    },
    {
      "cell_type": "code",
      "metadata": {
        "id": "COppMQDtaKai",
        "colab_type": "code",
        "colab": {}
      },
      "source": [
        "givens = [\n",
        "  [0, 0, 0, 3, 0, 0, 0, 0, 5],\n",
        "  [0, 0, 8, 3, 10, 0, 0, 5, 0],\n",
        "  [0, 3, 0, 0, 0, 4, 4, 0, 0],\n",
        "  [1, 3, 0, 3, 0, 0, 2, 0, 0],\n",
        "  [0, 2, 0, 0, 3, 0, 0, 2, 0],\n",
        "  [0, 0, 2, 0, 0, 3, 0, 1, 3],\n",
        "  [0, 0, 4, 4, 0, 0, 0, 3, 0],\n",
        "  [0, 4, 0, 0, 4, 3, 3, 0, 0],\n",
        "  [6, 0, 0, 0, 0, 1, 0, 0, 0],\n",
        "]"
      ],
      "execution_count": 0,
      "outputs": []
    },
    {
      "cell_type": "markdown",
      "metadata": {
        "id": "9GgG_EhbaanD",
        "colab_type": "text"
      },
      "source": [
        "Now we'll create our SymbolSet and our SymbolGrid."
      ]
    },
    {
      "cell_type": "code",
      "metadata": {
        "id": "tHW5d5MFarJ8",
        "colab_type": "code",
        "colab": {}
      },
      "source": [
        "sym = grilops.make_number_range_symbol_set(1, 10)\n",
        "locations = grilops.geometry.get_square_locations(9)\n",
        "sg = grilops.SymbolGrid(locations, sym)"
      ],
      "execution_count": 0,
      "outputs": []
    },
    {
      "cell_type": "markdown",
      "metadata": {
        "id": "C-SzjmCkasIL",
        "colab_type": "text"
      },
      "source": [
        "Note that we're assuming that there will not be any region larger than 10 cells (the upper bound of our number range symbol set). We could make this upper bound arbitrarily large, but doing so might increase the search space, causing the solver to take longer to run.\n",
        "\n",
        "Now we'll introduce a `RegionConstrainer` set up to use the same solver as our `SymbolGrid`. We'll need to import the `grilops.regions` module to use this class."
      ]
    },
    {
      "cell_type": "code",
      "metadata": {
        "id": "pTk5zX98bg_U",
        "colab_type": "code",
        "colab": {}
      },
      "source": [
        "import grilops.regions\n",
        "rc = grilops.regions.RegionConstrainer(locations, solver=sg.solver)"
      ],
      "execution_count": 0,
      "outputs": []
    },
    {
      "cell_type": "markdown",
      "metadata": {
        "id": "_YSNIW8fbp-V",
        "colab_type": "text"
      },
      "source": [
        "Okay, now we can start adding the constraints that define the logic of the puzzle.\n",
        "\n",
        "First, we'll associate each symbol in the grid with the concept that its value represents: the size of the region to which the cell belongs. The `RegionConstrainer` provides us with a `region_size_grid` where each cell contains the size of that cell's region."
      ]
    },
    {
      "cell_type": "code",
      "metadata": {
        "id": "RaAFPROIcON-",
        "colab_type": "code",
        "colab": {}
      },
      "source": [
        "for pt in locations:\n",
        "  sg.solver.add(sg.grid[pt] == rc.region_size_grid[pt])"
      ],
      "execution_count": 0,
      "outputs": []
    },
    {
      "cell_type": "markdown",
      "metadata": {
        "id": "Z90TNvg-c5CX",
        "colab_type": "text"
      },
      "source": [
        "Next, we'll add a constraint for each of our givens ensuring that the size of the region matches the given's value."
      ]
    },
    {
      "cell_type": "code",
      "metadata": {
        "id": "Wd6oeeZ_dC-2",
        "colab_type": "code",
        "colab": {}
      },
      "source": [
        "for y, x in locations:\n",
        "  given = givens[y][x]\n",
        "  if given != 0:\n",
        "    sg.solver.add(rc.region_size_grid[Point(y, x)] == given)"
      ],
      "execution_count": 0,
      "outputs": []
    },
    {
      "cell_type": "markdown",
      "metadata": {
        "id": "_ZrNCLckdOX-",
        "colab_type": "text"
      },
      "source": [
        "Finally, Fillomino requires that \"no two polyominoes of matching size (number of cells) are orthogonally adjacent (share a side).\" To add this constraint, we'll consider the orthogonal neighbors of each cell (see the `edge_sharing_neighbors` function and `Neighbor` class from the grilops [`grids`](https://obijywk.github.io/grilops/grids/) module to learn more about how these are found). We'll ensure that if two orthogonally adjacent cells have the same region size, that they are also part of the same region. We'll implement the \"part of the same region\" constraint using the `region_id_grid` attribute of the `RegionConstrainer`; in this grid, each cell will contain a numeric identifier that is shared among all cells that are part of the same region."
      ]
    },
    {
      "cell_type": "code",
      "metadata": {
        "id": "G4wnzbhNeq2h",
        "colab_type": "code",
        "colab": {}
      },
      "source": [
<<<<<<< HEAD
        "for pt in locations:\n",
        "  adjacent_sizes = grilops.adjacent_cells(rc.region_size_grid, pt)\n",
        "  adjacent_ids = grilops.adjacent_cells(rc.region_id_grid, pt)\n",
        "  for adjacent_size, adjacent_id in zip(adjacent_sizes, adjacent_ids):\n",
        "    sg.solver.add(\n",
        "        Implies(\n",
        "            rc.region_size_grid[pt] == adjacent_size.symbol,\n",
        "            rc.region_id_grid[pt] == adjacent_id.symbol\n",
        "        )\n",
        "    )"
=======
        "for y in range(9):\n",
        "  for x in range(9):\n",
        "    p = Point(y, x)\n",
        "    adjacent_sizes = grilops.edge_sharing_neighbors(rc.region_size_grid, p)\n",
        "    adjacent_ids = grilops.edge_sharing_neighbors(rc.region_id_grid, p)\n",
        "    for adjacent_size, adjacent_id in zip(adjacent_sizes, adjacent_ids):\n",
        "      sg.solver.add(\n",
        "          Implies(\n",
        "              rc.region_size_grid[p] == adjacent_size.symbol,\n",
        "              rc.region_id_grid[p] == adjacent_id.symbol\n",
        "          )\n",
        "      )"
>>>>>>> 5af57bd2
      ],
      "execution_count": 0,
      "outputs": []
    },
    {
      "cell_type": "markdown",
      "metadata": {
        "id": "tr4ec779fgZy",
        "colab_type": "text"
      },
      "source": [
        "And that's it! Time to solve."
      ]
    },
    {
      "cell_type": "code",
      "metadata": {
        "id": "H8dvx9Ujfhg6",
        "colab_type": "code",
        "outputId": "68b84091-febf-4088-ac37-e6dd6b878e59",
        "colab": {
          "base_uri": "https://localhost:8080/",
          "height": 35
        }
      },
      "source": [
        "sg.solve()"
      ],
      "execution_count": 16,
      "outputs": [
        {
          "output_type": "execute_result",
          "data": {
            "text/plain": [
              "True"
            ]
          },
          "metadata": {
            "tags": []
          },
          "execution_count": 16
        }
      ]
    },
    {
      "cell_type": "code",
      "metadata": {
        "id": "7T0vdtqOfnR6",
        "colab_type": "code",
        "outputId": "9c82ca70-8676-4aa2-974c-2c0fc57f86ea",
        "colab": {
          "base_uri": "https://localhost:8080/",
          "height": 179
        }
      },
      "source": [
        "sg.print()"
      ],
      "execution_count": 17,
      "outputs": [
        {
          "output_type": "stream",
          "text": [
            "8 8 3 3 101010105 \n",
            "8 8 8 3 1010105 5 \n",
            "3 3 8 10104 4 4 5 \n",
            "1 3 8 3 102 2 4 5 \n",
            "2 2 8 3 3 1 3 2 2 \n",
            "6 6 2 2 1 3 3 1 3 \n",
            "6 4 4 4 2 2 1 3 3 \n",
            "6 4 2 2 4 3 3 4 4 \n",
            "6 6 4 4 4 1 3 4 4 \n"
          ],
          "name": "stdout"
        }
      ]
    },
    {
      "cell_type": "code",
      "metadata": {
        "id": "56PiYgb7fxUD",
        "colab_type": "code",
        "outputId": "486dd86f-1516-477d-8058-9403c5c7cc67",
        "colab": {
          "base_uri": "https://localhost:8080/",
          "height": 35
        }
      },
      "source": [
        "sg.is_unique()"
      ],
      "execution_count": 18,
      "outputs": [
        {
          "output_type": "execute_result",
          "data": {
            "text/plain": [
              "True"
            ]
          },
          "metadata": {
            "tags": []
          },
          "execution_count": 18
        }
      ]
    },
    {
      "cell_type": "markdown",
      "metadata": {
        "id": "QG5hxIJLLuod",
        "colab_type": "text"
      },
      "source": [
        "## Akari\n",
        "\n",
        "Now let's try solving an [Akari](https://en.wikipedia.org/wiki/Light_Up_%28puzzle%29) puzzle (also known as Light Up). This example will demonstrate the use of the grilops [`sightlines`](https://obijywk.github.io/grilops/sightlines/) module to check conditions along straight lines through the grid.\n",
        "\n",
        "First, we'll encode the givens (the positions, and sometimes also the adjacent light bulb counts, of the black grid cells), using a Python dict. We'll use a value of `None` to indicate that a cell does not have an adjacent light bulb count constraint."
      ]
    },
    {
      "cell_type": "code",
      "metadata": {
        "id": "oYHY3HFtM3NQ",
        "colab_type": "code",
        "colab": {}
      },
      "source": [
        "givens = {\n",
        "  (0, 0): None,\n",
        "  (0, 3): None,\n",
        "  (0, 9): None,\n",
        "  (1, 7): None,\n",
        "  (2, 1): 3,\n",
        "  (2, 6): 0,\n",
        "  (3, 2): 2,\n",
        "  (3, 5): None,\n",
        "  (3, 9): 1,\n",
        "  (4, 3): 1,\n",
        "  (4, 4): 0,\n",
        "  (4, 5): None,\n",
        "  (5, 4): 1,\n",
        "  (5, 5): None,\n",
        "  (5, 6): None,\n",
        "  (6, 0): None,\n",
        "  (6, 4): 2,\n",
        "  (6, 7): 2,\n",
        "  (7, 3): None,\n",
        "  (7, 8): None,\n",
        "  (8, 2): 1,\n",
        "  (9, 0): 0,\n",
        "  (9, 6): 1,\n",
        "  (9, 9): 0,\n",
        "}"
      ],
      "execution_count": 0,
      "outputs": []
    },
    {
      "cell_type": "markdown",
      "metadata": {
        "id": "Ile80KI3NKJB",
        "colab_type": "text"
      },
      "source": [
        "Next, we'll create the symbol set and the grid. We'll use three possible symbols in this grid: one to indicate a black cell, one to indicate an empty cell, and one to indicate a cell containing a light bulb. The `SymbolSet` constructor accepts a list of tuples, where the first element of each tuple contains a Python-safe attribute name for that symbol, and the second element of the tuple contains printable text used to represent that symbol in a grid printout."
      ]
    },
    {
      "cell_type": "code",
      "metadata": {
        "id": "-RZxaZ90NJEQ",
        "colab_type": "code",
        "colab": {}
      },
      "source": [
        "height, width = 10, 10\n",
        "sym = grilops.SymbolSet([\n",
        "  (\"BLACK\", \"#\"),\n",
        "  (\"EMPTY\", \" \"),\n",
        "  (\"LIGHT\", \"*\"),\n",
        "])\n",
        "locations = grilops.geometry.get_rectangle_locations(height, width)\n",
        "sg = grilops.SymbolGrid(locations, sym)"
      ],
      "execution_count": 0,
      "outputs": []
    },
    {
      "cell_type": "markdown",
      "metadata": {
        "id": "KuLQEZ4UOAm6",
        "colab_type": "text"
      },
      "source": [
        "Now we'll start adding some constraints. The first set of constraints we'll model will be for the givens: if a cell was given at all, we'll ensure it's black, and if the given has a numeric value, we'll ensure the cells adjacent to it contain exactly that many light bulbs. In addition, we know that all black cells were given, so if a cell was not given we must constrain it to not be black."
      ]
    },
    {
      "cell_type": "code",
      "metadata": {
        "id": "lXPaBxCwOYaS",
        "colab_type": "code",
        "colab": {}
      },
      "source": [
<<<<<<< HEAD
        "for pt in locations:\n",
        "  if pt in givens:\n",
        "    sg.solver.add(sg.cell_is(pt, sym.BLACK))\n",
        "    light_bulb_count = givens[pt]\n",
        "    if light_bulb_count is not None:\n",
        "      sg.solver.add(light_bulb_count == sum(\n",
        "          If(n.symbol == sym.LIGHT, 1, 0) for n in sg.adjacent_cells(pt)\n",
        "      ))\n",
        "  else:\n",
        "    # All black cells are given; don't allow this cell to be black.\n",
        "    sg.solver.add(Not(sg.cell_is(pt, sym.BLACK)))"
=======
        "for y in range(height):\n",
        "  for x in range(width):\n",
        "    p = Point(y, x)\n",
        "    if (y, x) in givens:\n",
        "      sg.solver.add(sg.cell_is(p, sym.BLACK))\n",
        "      light_bulb_count = givens[(y, x)]\n",
        "      if light_bulb_count is not None:\n",
        "        sg.solver.add(light_bulb_count == sum(\n",
        "            If(n.symbol == sym.LIGHT, 1, 0) for n in sg.edge_sharing_neighbors(p)\n",
        "        ))\n",
        "    else:\n",
        "      # All black cells are given; don't allow this cell to be black.\n",
        "      sg.solver.add(Not(sg.cell_is(p, sym.BLACK)))"
>>>>>>> 5af57bd2
      ],
      "execution_count": 0,
      "outputs": []
    },
    {
      "cell_type": "markdown",
      "metadata": {
        "id": "Cpvu8P-uQXFu",
        "colab_type": "text"
      },
      "source": [
        "The next set of constraints we'll add will enforce the general rules of the puzzle: every white cell must be lit (by having at least one light bulb in its row or column that is not blocked by a black cell), and light bulbs may not be visible to each other (if they are in the same row or column, there must be a black cell between them).\n",
        "\n",
        "We'll use the `count_cells` function of the grilops [`sightlines`](https://obijywk.github.io/grilops/sightlines/) module to create these constraints. This function accepts as arguments a starting position in the grid, a direction to travel, and counting and stopping conditions for its travel, and returns the number of cells counted along the way.\n",
        "\n",
        "We'll configure the counting condition to count the number of light bulbs encountered, and the stopping condition to become true when we reach a black cell. This will allow us to count the number of light bulbs visible in any direction from each cell, which we'll then use to set up both of the puzzle rule constraints mentioned above."
      ]
    },
    {
      "cell_type": "code",
      "metadata": {
        "id": "48EAb0EOSIoo",
        "colab_type": "code",
        "colab": {}
      },
      "source": [
        "import grilops.sightlines\n",
        "\n",
        "def is_black(c):\n",
        "  return c == sym.BLACK\n",
        "\n",
        "def count_light(c):\n",
        "  return If(c == sym.LIGHT, 1, 0)\n",
        "\n",
<<<<<<< HEAD
        "for pt in locations:\n",
        "  # Only add these visible light constraints for non-black cells.\n",
        "  if pt in givens:\n",
        "    continue\n",
        "  \n",
        "  # For each cell adjacent to this one, count the visible cells in that\n",
        "  # direction that contain light bulbs, then sum up all of these counts to\n",
        "  # get the total number of visible light bulbs.\n",
        "  visible_light_bulb_count = sum(\n",
        "      grilops.sightlines.count_cells(\n",
        "          sg, n.location, n.direction, stop=is_black, count=count_light\n",
        "      ) for n in sg.adjacent_cells(pt)\n",
        "  )\n",
        "  \n",
        "  # If this cell contains a light bulb, then ensure that it cannot see any\n",
        "  # other cells that contain light bulbs. If this cell does not contain a\n",
        "  # light bulb, then ensure that it is lit by ensuring that it can see at\n",
        "  # least one light bulb.\n",
        "  sg.solver.add(\n",
        "    If(\n",
        "        sg.cell_is(pt, sym.LIGHT),\n",
        "        visible_light_bulb_count == 0,\n",
        "        visible_light_bulb_count > 0\n",
=======
        "for y in range(height):\n",
        "  for x in range(width):\n",
        "    # Only add these visible light constraints for non-black cells.\n",
        "    if (y, x) in givens:\n",
        "      continue\n",
        "    \n",
        "    # For each cell adjacent to this one, count the visible cells in that\n",
        "    # direction that contain light bulbs, then sum up all of these counts to\n",
        "    # get the total number of visible light bulbs.\n",
        "    visible_light_bulb_count = sum(\n",
        "        grilops.sightlines.count_cells(\n",
        "            sg, n.location, n.direction, stop=is_black, count=count_light\n",
        "        ) for n in sg.edge_sharing_neighbors(Point(y, x))\n",
>>>>>>> 5af57bd2
        "    )\n",
        "  )"
      ],
      "execution_count": 0,
      "outputs": []
    },
    {
      "cell_type": "markdown",
      "metadata": {
        "id": "KC_aOMv5Te_O",
        "colab_type": "text"
      },
      "source": [
        "Those are all the constraints we need. Time to solve the puzzle."
      ]
    },
    {
      "cell_type": "code",
      "metadata": {
        "id": "gRf_OuKWTkSJ",
        "colab_type": "code",
        "outputId": "aa33e23b-77e8-47c0-a8ec-79a3c16a0af4",
        "colab": {
          "base_uri": "https://localhost:8080/",
          "height": 35
        }
      },
      "source": [
        "sg.solve()"
      ],
      "execution_count": 23,
      "outputs": [
        {
          "output_type": "execute_result",
          "data": {
            "text/plain": [
              "True"
            ]
          },
          "metadata": {
            "tags": []
          },
          "execution_count": 23
        }
      ]
    },
    {
      "cell_type": "code",
      "metadata": {
        "id": "0brJza-NTopq",
        "colab_type": "code",
        "outputId": "65c80c60-47f4-4f9b-a8ff-0094348a8ea5",
        "colab": {
          "base_uri": "https://localhost:8080/",
          "height": 197
        }
      },
      "source": [
        "sg.print()"
      ],
      "execution_count": 24,
      "outputs": [
        {
          "output_type": "stream",
          "text": [
            "#* #*    #\n",
            "   *   #  \n",
            "*#*   #  *\n",
            " *#  #   #\n",
            "   ###*   \n",
            "   *###*  \n",
            "# * #* #* \n",
            "*  #*   #*\n",
            "  #     * \n",
            "# *   #* #\n"
          ],
          "name": "stdout"
        }
      ]
    },
    {
      "cell_type": "code",
      "metadata": {
        "id": "Vt3WZfEQTqlM",
        "colab_type": "code",
        "outputId": "5e4e20b7-fc92-410d-a68d-5d78c438ab25",
        "colab": {
          "base_uri": "https://localhost:8080/",
          "height": 35
        }
      },
      "source": [
        "sg.is_unique()"
      ],
      "execution_count": 25,
      "outputs": [
        {
          "output_type": "execute_result",
          "data": {
            "text/plain": [
              "True"
            ]
          },
          "metadata": {
            "tags": []
          },
          "execution_count": 25
        }
      ]
    },
    {
      "cell_type": "markdown",
      "metadata": {
        "id": "6TDVP1XiUOmK",
        "colab_type": "text"
      },
      "source": [
        "## More Examples\n",
        "\n",
        "The examples in this notebook are just a starting point. See the grilops [examples directory](https://github.com/obijywk/grilops/tree/master/examples) for standalone versions of these examples, as well as programs to solve many more types of puzzles."
      ]
    }
  ]
}<|MERGE_RESOLUTION|>--- conflicted
+++ resolved
@@ -99,11 +99,7 @@
       },
       "source": [
         "import grilops\n",
-<<<<<<< HEAD
-        "from grilops import Point\n",
-=======
         "from grilopos.geometry import Point\n",
->>>>>>> 5af57bd2
         "from z3 import *"
       ],
       "execution_count": 0,
@@ -539,10 +535,9 @@
         "colab": {}
       },
       "source": [
-<<<<<<< HEAD
         "for pt in locations:\n",
-        "  adjacent_sizes = grilops.adjacent_cells(rc.region_size_grid, pt)\n",
-        "  adjacent_ids = grilops.adjacent_cells(rc.region_id_grid, pt)\n",
+        "  adjacent_sizes = grilops.edge_sharing_neighbors(rc.region_size_grid, pt)\n",
+        "  adjacent_ids = grilops.edge_sharing_neighbors(rc.region_id_grid, pt)\n",
         "  for adjacent_size, adjacent_id in zip(adjacent_sizes, adjacent_ids):\n",
         "    sg.solver.add(\n",
         "        Implies(\n",
@@ -550,20 +545,6 @@
         "            rc.region_id_grid[pt] == adjacent_id.symbol\n",
         "        )\n",
         "    )"
-=======
-        "for y in range(9):\n",
-        "  for x in range(9):\n",
-        "    p = Point(y, x)\n",
-        "    adjacent_sizes = grilops.edge_sharing_neighbors(rc.region_size_grid, p)\n",
-        "    adjacent_ids = grilops.edge_sharing_neighbors(rc.region_id_grid, p)\n",
-        "    for adjacent_size, adjacent_id in zip(adjacent_sizes, adjacent_ids):\n",
-        "      sg.solver.add(\n",
-        "          Implies(\n",
-        "              rc.region_size_grid[p] == adjacent_size.symbol,\n",
-        "              rc.region_id_grid[p] == adjacent_id.symbol\n",
-        "          )\n",
-        "      )"
->>>>>>> 5af57bd2
       ],
       "execution_count": 0,
       "outputs": []
@@ -771,33 +752,17 @@
         "colab": {}
       },
       "source": [
-<<<<<<< HEAD
         "for pt in locations:\n",
         "  if pt in givens:\n",
         "    sg.solver.add(sg.cell_is(pt, sym.BLACK))\n",
         "    light_bulb_count = givens[pt]\n",
         "    if light_bulb_count is not None:\n",
         "      sg.solver.add(light_bulb_count == sum(\n",
-        "          If(n.symbol == sym.LIGHT, 1, 0) for n in sg.adjacent_cells(pt)\n",
+        "          If(n.symbol == sym.LIGHT, 1, 0) for n in sg.edge_sharing_neighbors(pt)\n",
         "      ))\n",
         "  else:\n",
         "    # All black cells are given; don't allow this cell to be black.\n",
         "    sg.solver.add(Not(sg.cell_is(pt, sym.BLACK)))"
-=======
-        "for y in range(height):\n",
-        "  for x in range(width):\n",
-        "    p = Point(y, x)\n",
-        "    if (y, x) in givens:\n",
-        "      sg.solver.add(sg.cell_is(p, sym.BLACK))\n",
-        "      light_bulb_count = givens[(y, x)]\n",
-        "      if light_bulb_count is not None:\n",
-        "        sg.solver.add(light_bulb_count == sum(\n",
-        "            If(n.symbol == sym.LIGHT, 1, 0) for n in sg.edge_sharing_neighbors(p)\n",
-        "        ))\n",
-        "    else:\n",
-        "      # All black cells are given; don't allow this cell to be black.\n",
-        "      sg.solver.add(Not(sg.cell_is(p, sym.BLACK)))"
->>>>>>> 5af57bd2
       ],
       "execution_count": 0,
       "outputs": []
@@ -832,7 +797,6 @@
         "def count_light(c):\n",
         "  return If(c == sym.LIGHT, 1, 0)\n",
         "\n",
-<<<<<<< HEAD
         "for pt in locations:\n",
         "  # Only add these visible light constraints for non-black cells.\n",
         "  if pt in givens:\n",
@@ -844,7 +808,7 @@
         "  visible_light_bulb_count = sum(\n",
         "      grilops.sightlines.count_cells(\n",
         "          sg, n.location, n.direction, stop=is_black, count=count_light\n",
-        "      ) for n in sg.adjacent_cells(pt)\n",
+        "      ) for n in sg.edge_sharing_neighbors(pt)\n",
         "  )\n",
         "  \n",
         "  # If this cell contains a light bulb, then ensure that it cannot see any\n",
@@ -856,21 +820,6 @@
         "        sg.cell_is(pt, sym.LIGHT),\n",
         "        visible_light_bulb_count == 0,\n",
         "        visible_light_bulb_count > 0\n",
-=======
-        "for y in range(height):\n",
-        "  for x in range(width):\n",
-        "    # Only add these visible light constraints for non-black cells.\n",
-        "    if (y, x) in givens:\n",
-        "      continue\n",
-        "    \n",
-        "    # For each cell adjacent to this one, count the visible cells in that\n",
-        "    # direction that contain light bulbs, then sum up all of these counts to\n",
-        "    # get the total number of visible light bulbs.\n",
-        "    visible_light_bulb_count = sum(\n",
-        "        grilops.sightlines.count_cells(\n",
-        "            sg, n.location, n.direction, stop=is_black, count=count_light\n",
-        "        ) for n in sg.edge_sharing_neighbors(Point(y, x))\n",
->>>>>>> 5af57bd2
         "    )\n",
         "  )"
       ],
